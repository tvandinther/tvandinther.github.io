---
import type { CollectionEntry } from "astro:content";

type Props = {
    post: CollectionEntry<"blog">
    display?: "compact" | "full"
}

const { post, display = "full" } = Astro.props;
---
<div class="font-body">
    <a
    class="flex flex-col justify-center rounded-md p-2 m-2 hover:shadow-lg shadow-md transition-all" 
    href={`/blog/posts/${post.slug}`}>
<<<<<<< HEAD
    <div class="flex justify-between px-1">
        <h1 class="text-lg lg:text-xl font-bold">{post.data.title}</h1>
        <p>{post.data.date.toLocaleDateString()}</p>
    </div>    
        {display == "full" && <div class="relative">
            <h3 class="overflow-clip text-md text-slate-700 font-bold font-body">{post.data.description}</h3>
=======
    <div class="flex justify-between">
        <h1 class="text-lg lg:text-xl font-bold">{post.data.title}</h1>
        <p class="text-sm">{post.data.date.toLocaleDateString()}</p>
    </div>    
        {display == "full" && <div class="relative">
            <h3 class="px-1 overflow-clip text-md text-slate-700">{post.data.description}</h3>
>>>>>>> c4933d73
        </div>}
    </a>
</div><|MERGE_RESOLUTION|>--- conflicted
+++ resolved
@@ -12,21 +12,12 @@
     <a
     class="flex flex-col justify-center rounded-md p-2 m-2 hover:shadow-lg shadow-md transition-all" 
     href={`/blog/posts/${post.slug}`}>
-<<<<<<< HEAD
-    <div class="flex justify-between px-1">
-        <h1 class="text-lg lg:text-xl font-bold">{post.data.title}</h1>
-        <p>{post.data.date.toLocaleDateString()}</p>
-    </div>    
-        {display == "full" && <div class="relative">
-            <h3 class="overflow-clip text-md text-slate-700 font-bold font-body">{post.data.description}</h3>
-=======
     <div class="flex justify-between">
         <h1 class="text-lg lg:text-xl font-bold">{post.data.title}</h1>
         <p class="text-sm">{post.data.date.toLocaleDateString()}</p>
     </div>    
         {display == "full" && <div class="relative">
             <h3 class="px-1 overflow-clip text-md text-slate-700">{post.data.description}</h3>
->>>>>>> c4933d73
         </div>}
     </a>
 </div>